/**
 * Copyright (c) 2014 openHAB UG (haftungsbeschraenkt) and others.
 * All rights reserved. This program and the accompanying materials
 * are made available under the terms of the Eclipse Public License v1.0
 * which accompanies this distribution, and is available at
 * http://www.eclipse.org/legal/epl-v10.html
 */
package org.openhab.binding.sonos.handler;

import static org.openhab.binding.sonos.SonosBindingConstants.*;
import java.text.ParseException;
import java.text.SimpleDateFormat;
import java.util.ArrayList;
import java.util.Calendar;
import java.util.Collection;
import java.util.Collections;
import java.util.Date;
import java.util.HashMap;
import java.util.Iterator;
import java.util.List;
import java.util.Map;
import java.util.TimeZone;
import java.util.concurrent.ScheduledFuture;
import java.util.concurrent.TimeUnit;
import org.apache.commons.lang.StringUtils;
import org.eclipse.smarthome.config.core.Configuration;
import org.eclipse.smarthome.config.discovery.DiscoveryListener;
import org.eclipse.smarthome.config.discovery.DiscoveryResult;
import org.eclipse.smarthome.config.discovery.DiscoveryService;
import org.eclipse.smarthome.config.discovery.DiscoveryServiceRegistry;
import org.eclipse.smarthome.core.library.types.DecimalType;
import org.eclipse.smarthome.core.library.types.IncreaseDecreaseType;
import org.eclipse.smarthome.core.library.types.NextPreviousType;
import org.eclipse.smarthome.core.library.types.OnOffType;
import org.eclipse.smarthome.core.library.types.OpenClosedType;
import org.eclipse.smarthome.core.library.types.PercentType;
import org.eclipse.smarthome.core.library.types.PlayPauseType;
import org.eclipse.smarthome.core.library.types.RewindFastforwardType;
import org.eclipse.smarthome.core.library.types.StringType;
import org.eclipse.smarthome.core.library.types.UpDownType;
import org.eclipse.smarthome.core.thing.ChannelUID;
import org.eclipse.smarthome.core.thing.Thing;
import org.eclipse.smarthome.core.thing.ThingStatus;
import org.eclipse.smarthome.core.thing.ThingUID;
import org.eclipse.smarthome.core.thing.binding.BaseThingHandler;
import org.eclipse.smarthome.core.types.Command;
import org.eclipse.smarthome.core.types.State;
import org.eclipse.smarthome.core.types.UnDefType;
import org.eclipse.smarthome.io.net.http.HttpUtil;
import org.eclipse.smarthome.io.transport.upnp.UpnpIOParticipant;
import org.eclipse.smarthome.io.transport.upnp.UpnpIOService;
import org.openhab.binding.sonos.config.ZonePlayerConfiguration;
import org.openhab.binding.sonos.internal.SonosAlarm;
import org.openhab.binding.sonos.internal.SonosEntry;
import org.openhab.binding.sonos.internal.SonosMetaData;
import org.openhab.binding.sonos.internal.SonosXMLParser;
import org.openhab.binding.sonos.internal.SonosZoneGroup;
import org.openhab.binding.sonos.internal.SonosZonePlayerState;
import org.slf4j.Logger;
import org.slf4j.LoggerFactory;
import com.google.common.collect.Lists;
import static org.openhab.binding.sonos.config.ZonePlayerConfiguration.UDN;

/**
 * The {@link ZonePlayerHandler} is responsible for handling commands, which are
 * sent to one of the channels.
 * 
 * @author Karel Goderis - Initial contribution
 */
public class ZonePlayerHandler extends BaseThingHandler implements
UpnpIOParticipant, DiscoveryListener {

	private Logger logger = LoggerFactory.getLogger(ZonePlayerHandler.class);

	private UpnpIOService service;
	private DiscoveryServiceRegistry discoveryServiceRegistry;
	private ScheduledFuture<?> pollingJob;
	private Calendar lastOPMLQuery = null;
	private SonosZonePlayerState savedState = null;

	private final static Collection<String> SERVICE_SUBSCRIPTIONS = Lists
			.newArrayList("DeviceProperties", "AVTransport",
					"ZoneGroupTopology", "GroupManagement", "RenderingControl",
					"AudioIn");
	protected final static int SUBSCRIPTION_DURATION = 600;
	private static final int SOCKET_TIMEOUT = 5000;

	/**
	 * The default refresh interval when not specified in channel configuration.
	 */
	private static final int DEFAULT_REFRESH_INTERVAL = 60;

	private Map<String, String> stateMap = Collections
			.synchronizedMap(new HashMap<String, String>());

	private Runnable pollingRunnable = new Runnable() {

		@Override
		public void run() {
			try {
				updateCurrentURIFormatted();
				updateZoneInfo();
				updateRunningAlarmProperties();
				updateLed();
				updateMediaInfo();
			} catch (Exception e) {
				logger.debug("Exception during poll : {}", e);
			}
		}
	};

	private String opmlPartnerID;

	public ZonePlayerHandler(Thing thing, UpnpIOService upnpIOService,
			DiscoveryServiceRegistry discoveryServiceRegistry, String opmlPartnerID) {
		super(thing);
		this.opmlPartnerID = opmlPartnerID;

		logger.debug("Creating a ZonePlayerHandler for thing '{}'", getThing()
				.getUID());
		if (upnpIOService != null) {
			this.service = upnpIOService;
		}
		if (discoveryServiceRegistry != null) {
			this.discoveryServiceRegistry = discoveryServiceRegistry;
			this.discoveryServiceRegistry.addDiscoveryListener(this);
		}

	}

	@Override
	public void dispose() {
		logger.debug("Handler disposed.");

		if (pollingJob != null && !pollingJob.isCancelled()) {
			pollingJob.cancel(true);
			pollingJob = null;
		}
		
		if (getThing().getStatus() == ThingStatus.ONLINE) {
			logger.debug("Setting status for thing '{}' to OFFLINE", getThing()
					.getUID());
			getThing().setStatus(ThingStatus.OFFLINE);
		}
	}

	@Override
	public void initialize() {

		ZonePlayerConfiguration configuration = getConfigAs(ZonePlayerConfiguration.class);

		if (configuration.udn != null) {
			onSubscription();
			onUpdate();
			super.initialize();
		} else {
			logger.warn("Cannot initalize the zoneplayer. UDN not set.");
		}
	}

	@Override
	public void thingDiscovered(DiscoveryService source, DiscoveryResult result) {
		if (getThing().getConfiguration().get(UDN)
				.equals(result.getProperties().get(UDN))) {
			logger.debug("Discovered UDN '{}' for thing '{}'", result
					.getProperties().get(UDN), getThing().getUID());
			getThing().setStatus(ThingStatus.ONLINE);
			onSubscription();
			onUpdate();
		}
	}

	@Override
	public void thingRemoved(DiscoveryService source, ThingUID thingUID) {
		logger.debug("Setting status for thing '{}' to OFFLINE", getThing()
				.getUID());
		getThing().setStatus(ThingStatus.OFFLINE);
	}

	@Override
	public void handleCommand(ChannelUID channelUID, Command command) {
		switch (channelUID.getId()) {
		case LED:
			this.setLed(command);
			break;
		case MUTE:
			this.setMute(command);
			break;
<<<<<<< HEAD
		case PLAY:
			if(command.equals(OnOffType.ON)) play(); else pause();
			break;
=======
>>>>>>> 110d75fe
		case STOP:
			stop();
			break;
		case VOLUME:
			setVolume(command);
			break;
		case ADD:
			addMember(command);
			break;
		case REMOVE:
			removeMember(command);
			break;
		case STANDALONE:
			becomeStandAlonePlayer();
			break;
		case PUBLICADDRESS:
			publicAddress();
			break;
		case RADIO:
			playRadio(command);
			break;
		case ALARM:
			setAlarm(command);
			break;
		case SNOOZE:
			snoozeAlarm(command);
			break;
		case SAVEALL:
			saveAllPlayerState();
			break;
		case RESTOREALL:
			restoreAllPlayerState();
			break;
		case SAVE:
			saveState();
			break;
		case RESTORE:
			restoreState();
			break;
		case PLAYLIST:
			playPlayList(command);
			break;
		case PLAYURI:
			playURI(command);
			break;
		case PLAYLINEIN:
			playLineIn(command);
			break;
		case CONTROL:
			if (command instanceof PlayPauseType) {
				if (command == PlayPauseType.PLAY) {
					play();
				} else if (command == PlayPauseType.PAUSE) {
					pause();
				}
			}
			if (command instanceof NextPreviousType) {
				if (command == NextPreviousType.NEXT) {
					next();
				} else if (command == NextPreviousType.PREVIOUS) {
					previous();
				}
			}
			if (command instanceof RewindFastforwardType) {
				//Rewind and Fast Forward are currently not implemented by the binding
			}
			break;
		default:
			break;

		}
	}

	private void restoreAllPlayerState() {
		Collection<Thing> allThings = thingRegistry.getAll();
		for (Thing aThing : allThings) {
			if (aThing.getThingTypeUID().equals(
					this.getThing().getThingTypeUID())) {
				ZonePlayerHandler handler = (ZonePlayerHandler) aThing.getHandler();
				handler.restoreState();
			}
		}
	}

	private void saveAllPlayerState() {
		Collection<Thing> allThings = thingRegistry.getAll();
		for (Thing aThing : allThings) {
			if (aThing.getThingTypeUID().equals(
					this.getThing().getThingTypeUID())) {
				ZonePlayerHandler handler = (ZonePlayerHandler) aThing.getHandler();
				handler.saveState();
			}
		}
	}

	public void onValueReceived(String variable, String value, String service) {

		logger.trace("Received pair '{}':'{}' (service '{}') for thing '{}'", new Object[] {
				variable, value, service, this.getThing().getUID() });

		this.stateMap.put(variable, value);

		// pre-process some variables, eg XML processing
		if (service.equals("AVTransport") && variable.equals("LastChange")) {
			Map<String, String> parsedValues = SonosXMLParser
					.getAVTransportFromXML(value);
			for (String parsedValue : parsedValues.keySet()) {
				onValueReceived(parsedValue, parsedValues.get(parsedValue),
						"AVTransport");
			}
		}

		if (service.equals("RenderingControl") && variable.equals("LastChange")) {
			Map<String, String> parsedValues = SonosXMLParser
					.getRenderingControlFromXML(value);
			for (String parsedValue : parsedValues.keySet()) {
				onValueReceived(parsedValue, parsedValues.get(parsedValue),
						"RenderingControl");
			}
		}

		// update the appropriate channel
		switch (variable) {
		case "TransportState": {
			updateState(new ChannelUID(getThing().getUID(), STATE),
					(stateMap.get("TransportState") != null) ? new StringType(
							stateMap.get("TransportState")) : UnDefType.UNDEF);
			if (stateMap.get("TransportState").equals("PLAYING")) {
				updateState(new ChannelUID(getThing().getUID(), CONTROL),
						PlayPauseType.PLAY);
			}
			if (stateMap.get("TransportState").equals("STOPPED")) {
				updateState(new ChannelUID(getThing().getUID(), CONTROL),
						PlayPauseType.PAUSE);				
			}
			if (stateMap.get("TransportState").equals("PAUSED_PLAYBACK")) {
				updateState(new ChannelUID(getThing().getUID(), CONTROL),
						PlayPauseType.PAUSE);
			}
			break;
		}
		case "CurrentLEDState": {
			State newState = UnDefType.UNDEF;
			if (stateMap.get("CurrentLEDState") != null) {
				if (stateMap.get("CurrentLEDState").equals("On")) {
					newState = OnOffType.ON;
				} else {
					newState = OnOffType.OFF;
				}
			}
			updateState(new ChannelUID(getThing().getUID(), LED), newState);
			break;
		}
		case "CurrentZoneName": {
			updateState(new ChannelUID(getThing().getUID(), ZONENAME),
					(stateMap.get("CurrentZoneName") != null) ? new StringType(
							stateMap.get("CurrentZoneName")) : UnDefType.UNDEF);
		}
		case "ZoneGroupState": {
			updateState(new ChannelUID(getThing().getUID(), ZONEGROUP),
					(stateMap.get("ZoneGroupState") != null) ? new StringType(
							stateMap.get("ZoneGroupState")) : UnDefType.UNDEF);
			break;
		}
		case "LocalGroupUUID": {
			updateState(new ChannelUID(getThing().getUID(), ZONEGROUPID),
					(stateMap.get("LocalGroupUUID") != null) ? new StringType(
							stateMap.get("LocalGroupUUID")) : UnDefType.UNDEF);
			break;
		}
		case "GroupCoordinatorIsLocal": {
			State newState = UnDefType.UNDEF;
			if (stateMap.get("GroupCoordinatorIsLocal") != null) {
				if (stateMap.get("GroupCoordinatorIsLocal").equals("On")) {
					newState = OnOffType.ON;
				} else {
					newState = OnOffType.OFF;
				}
			}
			updateState(new ChannelUID(getThing().getUID(), LOCALCOORDINATOR),
					newState);
			break;
		}
		case "VolumeMaster": {
			updateState(new ChannelUID(getThing().getUID(), VOLUME),
					(stateMap.get("VolumeMaster") != null) ? new PercentType(
							stateMap.get("VolumeMaster")) : UnDefType.UNDEF);
			break;
		}
		case "MuteMaster": {
			State newState = UnDefType.UNDEF;
			if (stateMap.get("MuteMaster") != null) {
				if (stateMap.get("MuteMaster").equals("On")) {
					newState = OnOffType.ON;
				} else {
					newState = OnOffType.OFF;
				}
			}
			updateState(new ChannelUID(getThing().getUID(), MUTE), newState);
			break;
		}
		case "LineInConnected": {
			State newState = UnDefType.UNDEF;
			if (stateMap.get("LineInConnected") != null) {
				if (stateMap.get("LineInConnected").equals("On")) {
					newState = OnOffType.ON;
				} else {
					newState = OnOffType.OFF;
				}
			}
			updateState(new ChannelUID(getThing().getUID(), LINEIN), newState);
			break;
		}
		case "AlarmRunning": {
			State newState = UnDefType.UNDEF;
			if (stateMap.get("AlarmRunning") != null) {
				if (stateMap.get("AlarmRunning").equals("On")) {
					newState = OnOffType.ON;
				} else {
					newState = OnOffType.OFF;
				}
			}
			updateState(new ChannelUID(getThing().getUID(), ALARMRUNNING),
					newState);
			break;
		}
		case "RunningAlarmProperties": {
			updateState(
					new ChannelUID(getThing().getUID(), ALARMPROPERTIES),
					(stateMap.get("RunningAlarmProperties") != null) ? new StringType(
							stateMap.get("RunningAlarmProperties"))
					: UnDefType.UNDEF);
			break;
		}
		case "CurrentURIFormatted": {
			updateState(
					new ChannelUID(getThing().getUID(), CURRENTTRACK),
					(stateMap.get("CurrentURIFormatted") != null) ? new StringType(
							stateMap.get("CurrentURIFormatted"))
					: UnDefType.UNDEF);
			break;
		}
		case "CurrentTitle": {
			updateState(new ChannelUID(getThing().getUID(), CURRENTTITLE),
					(stateMap.get("CurrentTitle") != null) ? new StringType(
							stateMap.get("CurrentTitle")) : UnDefType.UNDEF);
			break;
		}
		case "CurrentArtist": {
			updateState(new ChannelUID(getThing().getUID(), CURRENTARTIST),
					(stateMap.get("CurrentArtist") != null) ? new StringType(
							stateMap.get("CurrentArtist")) : UnDefType.UNDEF);
			break;
		}
		case "CurrentAlbum": {
			updateState(new ChannelUID(getThing().getUID(), CURRENTALBUM),
					(stateMap.get("CurrentAlbum") != null) ? new StringType(
							stateMap.get("CurrentAlbum")) : UnDefType.UNDEF);
			break;
		}
		}

	}

	private synchronized void onSubscription() {
		// Set up GENA Subscriptions
		if (service.isRegistered(this)) {
			for (String subscription : SERVICE_SUBSCRIPTIONS) {
				service.addSubscription(this, subscription,
						SUBSCRIPTION_DURATION);
			}
		}
	}

	private synchronized void onUpdate() {
		if (service.isRegistered(this)) {
			if (pollingJob == null || pollingJob.isCancelled()) {
				Configuration config = getThing().getConfiguration();
				// use default if not specified
				int refreshInterval = DEFAULT_REFRESH_INTERVAL;
				Object refreshConfig = config.get("refresh");
				if (refreshConfig != null) {
					refreshInterval = Integer.parseInt((String) refreshConfig);
				}
				pollingJob = scheduler.scheduleAtFixedRate(pollingRunnable, 0,
						refreshInterval, TimeUnit.SECONDS);
			}
		}
	}

	protected void updateMediaInfo() {
		Map<String, String> inputs = new HashMap<String, String>();
		inputs.put("InstanceID", "0");

		Map<String, String> result = service.invokeAction(this, "AVTransport",
				"GetMediaInfo", inputs);

		for (String variable : result.keySet()) {
			this.onValueReceived(variable, result.get(variable), "AVTransport");
		}
	}

	protected void updateCurrentZoneName() {
		Map<String, String> result = service.invokeAction(this,
				"DeviceProperties", "GetZoneAttributes", null);

		for (String variable : result.keySet()) {
			this.onValueReceived(variable, result.get(variable),
					"DeviceProperties");
		}
	}

	protected void updateLed() {
		Map<String, String> result = service.invokeAction(this,
				"DeviceProperties", "GetLEDState", null);

		for (String variable : result.keySet()) {
			this.onValueReceived(variable, result.get(variable),
					"DeviceProperties");
		}
	}

	protected void updateTime() {
		Map<String, String> result = service.invokeAction(this, "AlarmClock",
				"GetTimeNow", null);

		for (String variable : result.keySet()) {
			this.onValueReceived(variable, result.get(variable), "AlarmClock");
		}
	}

	protected void updatePosition() {
		Map<String, String> result = service.invokeAction(this, "AVTransport",
				"GetPositionInfo", null);

		for (String variable : result.keySet()) {
			this.onValueReceived(variable, result.get(variable), "AVTransport");
		}
	}

	protected void updateRunningAlarmProperties() {
		Map<String, String> result = service.invokeAction(this, "AVTransport",
				"GetRunningAlarmProperties", null);

		String alarmID = result.get("AlarmID");
		String loggedStartTime = result.get("LoggedStartTime");
		String newStringValue = null;
		if (alarmID != null && loggedStartTime != null) {
			newStringValue = alarmID + " - " + loggedStartTime;
		} else {
			newStringValue = "No running alarm";
		}
		result.put("RunningAlarmProperties", newStringValue);

		for (String variable : result.keySet()) {
			this.onValueReceived(variable, result.get(variable), "AVTransport");
		}
	}

	protected void updateZoneInfo() {
		Map<String, String> result = service.invokeAction(this,
				"DeviceProperties", "GetZoneInfo", null);
		Map<String, String> result2 = service.invokeAction(this,
				"DeviceProperties", "GetZoneAttributes", null);

		result.putAll(result2);

		for (String variable : result.keySet()) {
			this.onValueReceived(variable, result.get(variable),
					"DeviceProperties");
		}
	}

	public String getCoordinator() {

		if (stateMap.get("ZoneGroupState") != null) {

			Collection<SonosZoneGroup> zoneGroups = SonosXMLParser
					.getZoneGroupFromXML(stateMap.get("ZoneGroupState"));

			for (SonosZoneGroup zg : zoneGroups) {
				if (zg.getMembers().contains(
						getThing().getConfiguration().get(UDN))) {
					return zg.getCoordinator();
				}
			}
		}

		return (String) getThing().getConfiguration().get(UDN);
	}

	public boolean isCoordinator() {
		return getUDN().equals(getCoordinator());
	}

	protected void updateCurrentURIFormatted() {

		String currentURI = null;
		SonosMetaData currentTrack = null;
		String coordinator = getCoordinator();
		ZonePlayerHandler coordinatorHandler = getHandlerByName(coordinator);

		if (!isGroupCoordinator() && coordinatorHandler != null) {
			currentURI = coordinatorHandler.getCurrentURI();
			currentTrack = coordinatorHandler.getTrackMetadata();
		} else {
			currentURI = getCurrentURI();
			currentTrack = getTrackMetadata();
		}

		if (currentURI != null) {

			String resultString = null;
			String artist = null;
			String album = null;
			String title = null;

			if (opmlPartnerID != null && currentURI.contains("x-sonosapi-stream")) {

				String stationID = StringUtils.substringBetween(currentURI,
						":s", "?sid");
				String previousStationID = stateMap.get("StationID");

				Calendar now = Calendar.getInstance();
				now.setTime(new Date());
				now.add(Calendar.MINUTE, -1);

				if (previousStationID == null
						|| !previousStationID.equals(stationID)
						|| lastOPMLQuery == null
						|| lastOPMLQuery.before(now)) {

					this.onValueReceived("StationID", stationID, "AVTransport");

					String url = "http://opml.radiotime.com/Describe.ashx?c=nowplaying"
							+ "&id=" + stationID
							+ "&partnerId=" + opmlPartnerID
							+ "&serial=" + getMACAddress();

					String response = HttpUtil.executeUrl("GET", url,
							SOCKET_TIMEOUT);

					if(lastOPMLQuery == null) {
						lastOPMLQuery = Calendar.getInstance();
					}
					lastOPMLQuery.setTime(new Date());

					if(response != null) {
						List<String> fields = SonosXMLParser
								.getRadioTimeFromXML(response);

						if (fields != null) {

							resultString = new String();
							// radio name should be first field
							title = fields.get(0);

							Iterator<String> listIterator = fields.listIterator();
							while (listIterator.hasNext()) {
								String field = listIterator.next();
								resultString = resultString + field;
								if (listIterator.hasNext()) {
									resultString = resultString + " - ";
								}
							}
						}
					}
				} else {
					resultString = stateMap.get("CurrentURIFormatted");
					title = stateMap.get("CurrentTitle");
				}

			} else {
				if (currentTrack != null) {
					if (!currentTrack.getTitle().contains("x-sonosapi-stream")) {
						if (currentTrack.getAlbumArtist().equals("")) {
							resultString = currentTrack.getCreator() + " - "
									+ currentTrack.getAlbum() + " - "
									+ currentTrack.getTitle();
							artist = currentTrack.getCreator();
						} else {
							resultString = currentTrack.getAlbumArtist()
									+ " - " + currentTrack.getAlbum() + " - "
									+ currentTrack.getTitle();
							artist = currentTrack.getAlbumArtist();
						}

						album = currentTrack.getAlbum();
						title = currentTrack.getTitle();
					}

				} else {
					resultString = "";
				}
			}

			this.onValueReceived("CurrentURIFormatted", resultString,
					"AVTransport");

			// update individual variables
			this.onValueReceived("CurrentArtist", (artist != null) ? artist
					: " ", "AVTransport");
			this.onValueReceived("CurrentTitle", (title != null) ? title : " ",
					"AVTransport");
			this.onValueReceived("CurrentAlbum", (album != null) ? album : " ",
					"AVTransport");
		}
	}

	public boolean isGroupCoordinator() {
		String value = stateMap.get("GroupCoordinatorIsLocal");
		if (value != null) {
			return value.equals("1") ? true : false;
		}

		return false;

	}

	public String getUDN() {
		return (String) this.getThing().getConfiguration().get(UDN);
	}

	public String getCurrentURI() {
		updateMediaInfo();
		return stateMap.get("CurrentURI");
	}

	public SonosMetaData getCurrentURIMetadata() {
		if (stateMap.get("CurrentURIMetaData") != null) {
			return SonosXMLParser.getMetaDataFromXML(stateMap
					.get("CurrentURIMetaData"));
		} else {
			return null;
		}
	}

	public SonosMetaData getTrackMetadata() {
		if (stateMap.get("CurrentTrackMetaData") != null) {
			return SonosXMLParser.getMetaDataFromXML(stateMap
					.get("CurrentTrackMetaData"));
		} else {
			return null;
		}
	}

	public SonosMetaData getEnqueuedTransportURIMetaData() {

		if (stateMap.get("EnqueuedTransportURIMetaData") != null) {
			return SonosXMLParser.getMetaDataFromXML(stateMap
					.get("EnqueuedTransportURIMetaData"));
		} else {
			return null;
		}
	}

	public String getMACAddress() {
		updateZoneInfo();
		return stateMap.get("MACAddress");
	}

	public String getPosition() {
		updatePosition();
		return stateMap.get("RelTime");
	}

	public long getCurrenTrackNr() {
		updatePosition();
		String value = stateMap.get("Track");
		if (value != null) {
			return Long.valueOf(value);
		} else {
			return (long) -1;
		}
	}

	public String getVolume() {
		return stateMap.get("VolumeMaster");
	}

	public String getTransportState() {
		return stateMap.get("TransportState");
	}

	public List<SonosEntry> getArtists(String filter) {
		return getEntries("A:", filter);
	}

	public List<SonosEntry> getArtists() {
		return getEntries("A:",
				"dc:title,res,dc:creator,upnp:artist,upnp:album");
	}

	public List<SonosEntry> getAlbums(String filter) {
		return getEntries("A:ALBUM", filter);
	}

	public List<SonosEntry> getAlbums() {
		return getEntries("A:ALBUM",
				"dc:title,res,dc:creator,upnp:artist,upnp:album");
	}

	public List<SonosEntry> getTracks(String filter) {
		return getEntries("A:TRACKS", filter);
	}

	public List<SonosEntry> getTracks() {
		return getEntries("A:TRACKS",
				"dc:title,res,dc:creator,upnp:artist,upnp:album");
	}

	public List<SonosEntry> getQueue(String filter) {
		return getEntries("Q:0", filter);
	}

	public List<SonosEntry> getQueue() {
		return getEntries("Q:0",
				"dc:title,res,dc:creator,upnp:artist,upnp:album");
	}

	public List<SonosEntry> getPlayLists(String filter) {
		return getEntries("SQ:", filter);
	}

	public List<SonosEntry> getPlayLists() {
		return getEntries("SQ:",
				"dc:title,res,dc:creator,upnp:artist,upnp:album");
	}

	public List<SonosEntry> getFavoriteRadios(String filter) {
		return getEntries("R:0/0", filter);
	}

	public List<SonosEntry> getFavoriteRadios() {
		return getEntries("R:0/0",
				"dc:title,res,dc:creator,upnp:artist,upnp:album");
	}

	protected List<SonosEntry> getEntries(String type, String filter) {
		long startAt = 0;

		Map<String, String> inputs = new HashMap<String, String>();
		inputs.put("ObjectID", type);
		inputs.put("BrowseFlag", "BrowseDirectChildren");
		inputs.put("Filter", filter);
		inputs.put("StartingIndex", Long.toString(startAt));
		inputs.put("RequestedCount", Integer.toString(200));
		inputs.put("SortCriteria", "");

		List<SonosEntry> resultList = null;

		Map<String, String> result = service.invokeAction(this,
				"ContentDirectory", "Browse", inputs);
		Long totalMatches = Long.valueOf(result.get("TotalMatches"));
		Long initialNumberReturned = Long.valueOf(result.get("NumberReturned"));
		String initialResult = result.get("Result");

		resultList = SonosXMLParser.getEntriesFromString(initialResult);
		startAt = startAt + initialNumberReturned;

		while (startAt < totalMatches) {

			inputs.put("StartingIndex", Long.toString(startAt));
			result = service.invokeAction(this, "ContentDirectory", "Browse",
					inputs);

			// Execute this action synchronously
			String nextResult = result.get("Result");
			Long numberReturned = Long.valueOf(result.get("NumberReturned"));

			resultList.addAll(SonosXMLParser.getEntriesFromString(nextResult));

			startAt = startAt + numberReturned;
		}

		return resultList;
	}

	/**
	 * Save the state (track, position etc) of the Sonos Zone player.
	 * 
	 * @return true if no error occurred.
	 */
	protected void saveState() {

		synchronized (this) {

			savedState = new SonosZonePlayerState();
			String currentURI = getCurrentURI();

			if (currentURI != null) {

				if (currentURI.contains("x-sonosapi-stream:")) {
					// we are streaming music
					SonosMetaData track = getTrackMetadata();
					SonosMetaData current = getCurrentURIMetadata();
					if (track != null) {
						savedState.entry = new SonosEntry("",
								current.getTitle(), "", "",
								track.getAlbumArtUri(), "",
								current.getUpnpClass(), currentURI);
					}
				} else if (currentURI.contains("x-rincon:")) {
					// we are a slave to some coordinator
					savedState.entry = new SonosEntry("", "", "", "", "", "",
							"", currentURI);
				} else if (currentURI.contains("x-rincon-stream:")) {
					// we are streaming from the Line In connection
					savedState.entry = new SonosEntry("", "", "", "", "", "",
							"", currentURI);
				} else if (currentURI.contains("x-rincon-queue:")) {
					// we are playing something that sits in the queue
					SonosMetaData queued = getEnqueuedTransportURIMetaData();
					if (queued != null) {

						savedState.track = getCurrenTrackNr();

						if (queued.getUpnpClass().contains(
								"object.container.playlistContainer")) {
							// we are playing a real 'saved' playlist
							List<SonosEntry> playLists = getPlayLists();
							for (SonosEntry someList : playLists) {
								if (someList.getTitle().equals(
										queued.getTitle())) {
									savedState.entry = new SonosEntry(
											someList.getId(),
											someList.getTitle(),
											someList.getParentId(), "", "", "",
											someList.getUpnpClass(),
											someList.getRes());
									break;
								}
							}

						} else if (queued.getUpnpClass().contains(
								"object.container")) {
							// we are playing some other sort of
							// 'container' - we will save that to a
							// playlist for our convenience
							logger.debug(
									"Save State for a container of type {}",
									queued.getUpnpClass());

							// save the playlist
							String existingList = "";
							List<SonosEntry> playLists = getPlayLists();
							for (SonosEntry someList : playLists) {
								if (someList.getTitle().equals(
										"openHAB-" + getUDN())) {
									existingList = someList.getId();
									break;
								}
							}

							saveQueue("openHAB-" + getUDN(), existingList);

							// get all the playlists and a ref to our
							// saved list
							playLists = getPlayLists();
							for (SonosEntry someList : playLists) {
								if (someList.getTitle().equals(
										"openHAB-" + getUDN())) {
									savedState.entry = new SonosEntry(
											someList.getId(),
											someList.getTitle(),
											someList.getParentId(), "", "", "",
											someList.getUpnpClass(),
											someList.getRes());
									break;
								}
							}

						}
					} else {
						savedState.entry = new SonosEntry("", "", "", "", "",
								"", "", "x-rincon-queue:" + getUDN() + "#0");
					}
				}

				savedState.transportState = getTransportState();
				savedState.volume = getVolume();
				savedState.relTime = getPosition();
			} else {
				savedState.entry = null;
			}
		}
	}

	/**
	 * Restore the state (track, position etc) of the Sonos Zone player.
	 * 
	 * @return true if no error occurred.
	 */
	protected void restoreState() {

		synchronized (this) {
			if (savedState != null) {
				// put settings back
				setVolume(DecimalType.valueOf(savedState.volume));

				if (isCoordinator()) {
					if (savedState.entry != null) {
						// check if we have a playlist to deal with
						if (savedState.entry.getUpnpClass().contains(
								"object.container.playlistContainer")) {

							addURIToQueue(
									savedState.entry.getRes(),
									SonosXMLParser
									.compileMetadataString(savedState.entry),
									0, true);
							SonosEntry entry = new SonosEntry("", "", "", "",
									"", "", "", "x-rincon-queue:" + getUDN()
									+ "#0");
							setCurrentURI(entry);
							setPositionTrack(savedState.track);

						} else {
							setCurrentURI(savedState.entry);
							setPosition(savedState.relTime);
						}

						if (savedState.transportState.equals("PLAYING")) {
							play();
						} else if (savedState.transportState.equals("STOPPED")) {
							stop();
						} else if (savedState.transportState
								.equals("PAUSED_PLAYBACK")) {
							pause();
						}
					}
				}
			}
		}
	}

	public void saveQueue(String name, String queueID) {

		if (name != null && queueID != null) {

			Map<String, String> inputs = new HashMap<String, String>();
			inputs.put("Title", name);
			inputs.put("ObjectID", queueID);

			Map<String, String> result = service.invokeAction(this,
					"AVTransport", "SaveQueue", inputs);

			for (String variable : result.keySet()) {
				this.onValueReceived(variable, result.get(variable),
						"AVTransport");
			}
		}
	}

	public void setVolume(Command command) {
		if (command != null) {
			if (command instanceof OnOffType
					|| command instanceof IncreaseDecreaseType
					|| command instanceof DecimalType
					|| command instanceof PercentType) {

				Map<String, String> inputs = new HashMap<String, String>();

				String newValue = null;
				if (command instanceof IncreaseDecreaseType
						&& command == IncreaseDecreaseType.INCREASE) {
					int i = Integer.valueOf(this.getVolume());
					newValue = String.valueOf(Math.min(100, i + 1));
				} else if (command instanceof IncreaseDecreaseType
						&& command == IncreaseDecreaseType.DECREASE) {
					int i = Integer.valueOf(this.getVolume());
					newValue = String.valueOf(Math.max(0, i - 1));
				} else if (command instanceof OnOffType
						&& command == OnOffType.ON) {
					newValue = "100";
				} else if (command instanceof OnOffType
						&& command == OnOffType.OFF) {
					newValue = "0";
				} else if (command instanceof DecimalType) {
					newValue = command.toString();
				} else {
					return;
				}
				inputs.put("Channel", "Master");
				inputs.put("DesiredVolume", newValue);

				Map<String, String> result = service.invokeAction(this,
						"RenderingControl", "SetVolume", inputs);

				for (String variable : result.keySet()) {
					this.onValueReceived(variable, result.get(variable),
							"RenderingControl");
				}
			}
		}
	}

	public void addURIToQueue(String URI, String meta, int desiredFirstTrack,
			boolean enqueueAsNext) {

		if (URI != null && meta != null) {

			Map<String, String> inputs = new HashMap<String, String>();

			try {
				inputs.put("InstanceID", "0");
				inputs.put("EnqueuedURI", URI);
				inputs.put("EnqueuedURIMetaData", meta);
				inputs.put("DesiredFirstTrackNumberEnqueued",
						Integer.toString(desiredFirstTrack));
				inputs.put("EnqueueAsNext", Boolean.toString(enqueueAsNext));
			} catch (NumberFormatException ex) {
				logger.error("Action Invalid Value Format Exception {}",
						ex.getMessage());
			}

			Map<String, String> result = service.invokeAction(this,
					"AVTransport", "AddURIToQueue", inputs);

			for (String variable : result.keySet()) {
				this.onValueReceived(variable, result.get(variable),
						"AVTransport");
			}
		}
	}

	public void setCurrentURI(SonosEntry newEntry) {
		setCurrentURI(newEntry.getRes(),
				SonosXMLParser.compileMetadataString(newEntry));
	}

	public void setCurrentURI(String URI, String URIMetaData) {
		if (URI != null && URIMetaData != null) {

			Map<String, String> inputs = new HashMap<String, String>();

			try {
				inputs.put("InstanceID", "0");
				inputs.put("CurrentURI", URI);
				inputs.put("CurrentURIMetaData", URIMetaData);
			} catch (NumberFormatException ex) {
				logger.error("Action Invalid Value Format Exception {}",
						ex.getMessage());
			}

			Map<String, String> result = service.invokeAction(this,
					"AVTransport", "SetAVTransportURI", inputs);

			for (String variable : result.keySet()) {
				this.onValueReceived(variable, result.get(variable),
						"AVTransport");
			}
		}
	}

	public void setPosition(String relTime) {
		seek("REL_TIME", relTime);
	}

	public void setPositionTrack(long tracknr) {
		seek("TRACK_NR", Long.toString(tracknr));
	}

	protected void seek(String unit, String target) {
		if (unit != null && target != null) {

			Map<String, String> inputs = new HashMap<String, String>();

			try {
				inputs.put("InstanceID", "0");
				inputs.put("Unit", unit);
				inputs.put("Target", target);
			} catch (NumberFormatException ex) {
				logger.error("Action Invalid Value Format Exception {}",
						ex.getMessage());
			}

			Map<String, String> result = service.invokeAction(this,
					"AVTransport", "Seek", inputs);

			for (String variable : result.keySet()) {
				this.onValueReceived(variable, result.get(variable),
						"AVTransport");
			}
		}
	}

	public void play() {

		Map<String, String> inputs = new HashMap<String, String>();
		inputs.put("Speed", "1");

		Map<String, String> result = service.invokeAction(this, "AVTransport",
				"Play", inputs);

		for (String variable : result.keySet()) {
			this.onValueReceived(variable, result.get(variable), "AVTransport");
		}
	}

	public void stop() {
		Map<String, String> result = service.invokeAction(this, "AVTransport",
				"Stop", null);

		for (String variable : result.keySet()) {
			this.onValueReceived(variable, result.get(variable), "AVTransport");
		}
	}

	public void pause() {
		Map<String, String> result = service.invokeAction(this, "AVTransport",
				"Pause", null);

		for (String variable : result.keySet()) {
			this.onValueReceived(variable, result.get(variable), "AVTransport");
		}
	}

	/**
	 * Clear all scheduled music from the current queue.
	 * 
	 */
	public void removeAllTracksFromQueue() {
		Map<String, String> inputs = new HashMap<String, String>();
		inputs.put("InstanceID", "0");

		Map<String, String> result = service.invokeAction(this, "AVTransport",
				"RemoveAllTracksFromQueue", inputs);

		for (String variable : result.keySet()) {
			this.onValueReceived(variable, result.get(variable), "AVTransport");
		}
	}

	/**
	 * Play music from the line-in of the given Player referenced by the given UDN or name
	 * 
	 * @param udn or name
	 */
	public void playLineIn(Command command) {

		if (command != null && command instanceof StringType) {

			String remotePlayerName = command.toString();

			Thing coordinatorThing = thingRegistry.getByUID(new ThingUID(
					ZONEPLAYER_THING_TYPE_UID, getCoordinator()));
			ZonePlayerHandler coordinatorHandler = (ZonePlayerHandler) coordinatorThing
					.getHandler();
			ZonePlayerHandler remoteHandler = getHandlerByName(remotePlayerName);

			// stop whatever is currently playing
			coordinatorHandler.stop();

			// set the URI
			coordinatorHandler.setCurrentURI("x-rincon-stream:"
					+ remoteHandler.getConfig().get(UDN), "");

			// take the system off mute
			coordinatorHandler.setMute(OnOffType.OFF);

			// start jammin'
			coordinatorHandler.play();
		}
	}

	protected ZonePlayerHandler getHandlerByName(String remotePlayerName) {

		if(thingRegistry!=null) {
			Thing thing = thingRegistry.getByUID(new ThingUID(
					ZONEPLAYER_THING_TYPE_UID, remotePlayerName));
	
			if (thing == null) {
				Collection<Thing> allThings = thingRegistry.getAll();
				for (Thing aThing : allThings) {
					if (aThing.getThingTypeUID().equals(
							this.getThing().getThingTypeUID())) {
						if (aThing.getConfiguration().get(UDN)
								.equals(remotePlayerName)) {
							thing = aThing;
							break;
						}
					}
				}
			}

			if(thing != null) { 
				return (ZonePlayerHandler) thing.getHandler();
			}
		}
		return null;

	}

	public void setMute(Command command) {
		if (command != null) {
			if (command instanceof OnOffType
					|| command instanceof OpenClosedType
					|| command instanceof UpDownType) {

				Map<String, String> inputs = new HashMap<String, String>();
				inputs.put("Channel", "Master");

				if (command.equals(OnOffType.ON)
						|| command.equals(UpDownType.UP)
						|| command.equals(OpenClosedType.OPEN)) {
					inputs.put("DesiredMute", "True");
				} else if (command.equals(OnOffType.OFF)
						|| command.equals(UpDownType.DOWN)
						|| command.equals(OpenClosedType.CLOSED)) {
					inputs.put("DesiredMute", "False");

				}

				Map<String, String> result = service.invokeAction(this,
						"RenderingControl", "SetMute", inputs);

				for (String variable : result.keySet()) {
					this.onValueReceived(variable, result.get(variable),
							"RenderingControl");
				}
			}
		}
	}

	public List<SonosAlarm> getCurrentAlarmList() {
		Map<String, String> result = service.invokeAction(this, "AlarmClock",
				"ListAlarms", null);

		for (String variable : result.keySet()) {
			this.onValueReceived(variable, result.get(variable), "AlarmClock");
		}

		return SonosXMLParser.getAlarmsFromStringResult(result
				.get("CurrentAlarmList"));
	}

	public void updateAlarm(SonosAlarm alarm) {
		if (alarm != null) {

			Map<String, String> inputs = new HashMap<String, String>();

			try {
				inputs.put("ID", Integer.toString(alarm.getID()));
				inputs.put("StartLocalTime", alarm.getStartTime());
				inputs.put("Duration", alarm.getDuration());
				inputs.put("Recurrence", alarm.getRecurrence());
				inputs.put("RoomUUID", alarm.getRoomUUID());
				inputs.put("ProgramURI", alarm.getProgramURI());
				inputs.put("ProgramMetaData", alarm.getProgramMetaData());
				inputs.put("PlayMode", alarm.getPlayMode());
				inputs.put("Volume", Integer.toString(alarm.getVolume()));
				if (alarm.getIncludeLinkedZones()) {
					inputs.put("IncludeLinkedZones", "1");
				} else {
					inputs.put("IncludeLinkedZones", "0");
				}

				if (alarm.getEnabled()) {
					inputs.put("Enabled", "1");
				} else {
					inputs.put("Enabled", "0");
				}
			} catch (NumberFormatException ex) {
				logger.error("Action Invalid Value Format Exception {}",
						ex.getMessage());
			}

			Map<String, String> result = service.invokeAction(this,
					"AlarmClock", "UpdateAlarm", inputs);

			for (String variable : result.keySet()) {
				this.onValueReceived(variable, result.get(variable),
						"AlarmClock");
			}
		}
	}

	public void setAlarm(Command command) {
		if (command instanceof OnOffType || command instanceof OpenClosedType
				|| command instanceof UpDownType) {
			if (command.equals(OnOffType.ON) || command.equals(UpDownType.UP)
					|| command.equals(OpenClosedType.OPEN)) {
				setAlarm(true);
			} else if (command.equals(OnOffType.OFF)
					|| command.equals(UpDownType.DOWN)
					|| command.equals(OpenClosedType.CLOSED)) {
				setAlarm(false);
			}
		}
	}

	public void setAlarm(boolean alarmSwitch) {

		List<SonosAlarm> sonosAlarms = getCurrentAlarmList();

		// find the nearest alarm - take the current time from the Sonos System,
		// not the system where openhab is running
		SimpleDateFormat fmt = new SimpleDateFormat("yyyy-MM-dd HH:mm:ss");
		fmt.setTimeZone(TimeZone.getTimeZone("GMT"));

		String currentLocalTime = getTime();
		Date currentDateTime = null;
		try {
			currentDateTime = fmt.parse(currentLocalTime);
		} catch (ParseException e) {
			logger.error("An exception occurred while formatting a date");
			e.printStackTrace();
		}

		if(currentDateTime != null) {
			Calendar currentDateTimeCalendar = Calendar.getInstance();
			currentDateTimeCalendar.setTimeZone(TimeZone.getTimeZone("GMT"));
			currentDateTimeCalendar.setTime(currentDateTime);
			currentDateTimeCalendar.add(Calendar.DAY_OF_YEAR, 10);
			long shortestDuration = currentDateTimeCalendar.getTimeInMillis() - currentDateTime.getTime();

			SonosAlarm firstAlarm = null;

			for (SonosAlarm anAlarm : sonosAlarms) {
				SimpleDateFormat durationFormat = new SimpleDateFormat("HH:mm:ss");
				durationFormat.setTimeZone(TimeZone.getTimeZone("GMT"));
				Date durationDate = null;
				try {
					durationDate = durationFormat.parse(anAlarm.getDuration());
				} catch (ParseException e) {
					logger.error("An exception occurred while parsing a date : '{}'",e.getMessage());
				}

				long duration = durationDate.getTime();

				if (duration < shortestDuration
						&& anAlarm.getRoomUUID().equals(getUDN())) {
					shortestDuration = duration;
					firstAlarm = anAlarm;
				}
			}

			// Set the Alarm
			if (firstAlarm != null) {

				if (alarmSwitch) {
					firstAlarm.setEnabled(true);
				} else {
					firstAlarm.setEnabled(false);
				}

				updateAlarm(firstAlarm);

			}
		}
	}

	public String getTime() {
		updateTime();
		return stateMap.get("CurrentLocalTime");
	}

	public Boolean isAlarmRunning() {
		return stateMap.get("AlarmRunning").equals("1") ? true : false;
	}

	public void snoozeAlarm(Command command) {
		if (isAlarmRunning() && command instanceof DecimalType) {

			int minutes = ((DecimalType) command).intValue();

			Map<String, String> inputs = new HashMap<String, String>();

			Calendar snoozePeriod = Calendar.getInstance();
			snoozePeriod.setTimeZone(TimeZone.getTimeZone("GMT"));
			snoozePeriod.setTimeInMillis(0);
			snoozePeriod.add(Calendar.MINUTE, minutes);
			SimpleDateFormat pFormatter = new SimpleDateFormat("HH:mm:ss");
			pFormatter.setTimeZone(TimeZone.getTimeZone("GMT"));

			try {
				inputs.put("Duration", pFormatter.format(snoozePeriod.getTime()));
			} catch (NumberFormatException ex) {
				logger.error("Action Invalid Value Format Exception {}",
						ex.getMessage());
			}

			Map<String, String> result = service.invokeAction(this,
					"AVTransport", "SnoozeAlarm", inputs);

			for (String variable : result.keySet()) {
				this.onValueReceived(variable, result.get(variable),
						"AVTransport");
			}
		} else {
			logger.warn("There is no alarm running on {} ", this);
		}
	}

	public Boolean isLineInConnected() {
		return stateMap.get("LineInConnected").equals("1") ? true : false;
	}

	public void becomeStandAlonePlayer() {
		Map<String, String> result = service.invokeAction(this, "AVTransport",
				"BecomeCoordinatorOfStandaloneGroup", null);

		for (String variable : result.keySet()) {
			this.onValueReceived(variable, result.get(variable), "AVTransport");
		}
	}

	public void addMember(Command command) {
		if (command != null && command instanceof StringType) {
			SonosEntry entry = new SonosEntry("", "", "", "", "", "", "",
					"x-rincon:" + getUDN());
			getHandlerByName(command.toString()).setCurrentURI(entry);
		}
	}

	public boolean publicAddress() {
		// check if sourcePlayer has a line-in connected
		if (isLineInConnected()) {

			// first remove this player from its own group if any
			becomeStandAlonePlayer();

			List<SonosZoneGroup> currentSonosZoneGroups = new ArrayList<SonosZoneGroup>();
			for (SonosZoneGroup grp : SonosXMLParser
					.getZoneGroupFromXML(stateMap.get("ZoneGroupState"))) {
				currentSonosZoneGroups.add((SonosZoneGroup) grp.clone());
			}

			// add all other players to this new group
			for (SonosZoneGroup group : currentSonosZoneGroups) {
				for (String player : group.getMembers()) {
					ZonePlayerHandler somePlayer = getHandlerByName(player);
					if (somePlayer != this) {
						somePlayer.becomeStandAlonePlayer();
						somePlayer.stop();
						addMember(StringType.valueOf(somePlayer.getUDN()));
					}
				}
			}

			// set the URI of the group to the line-in
			ZonePlayerHandler coordinator = getHandlerByName(getCoordinator());
			SonosEntry entry = new SonosEntry("", "", "", "", "", "", "",
					"x-rincon-stream:" + getUDN());
			coordinator.setCurrentURI(entry);
			coordinator.play();

			return true;

		} else {
			logger.warn("Line-in of {} is not connected", this);
			return false;
		}

	}

	/**
	 * Play a given url to music in one of the music libraries.
	 * 
	 * @param url
	 *            in the format of //host/folder/filename.mp3
	 */
	public void playURI(Command command) {

		if (command != null && command instanceof StringType) {

			String url = command.toString();

			ZonePlayerHandler coordinator = getHandlerByName(getCoordinator());

			// stop whatever is currently playing
			coordinator.stop();

			// clear any tracks which are pending in the queue
			coordinator.removeAllTracksFromQueue();

			// add the new track we want to play to the queue
			// The url will be prefixed with x-file-cifs if it is NOT a http URL
			if (!url.startsWith("x-") && (!url.startsWith("http"))) {
				// default to file based url
				url = "x-file-cifs:" + url;
			}
			coordinator.addURIToQueue(url, "", 0, true);

			// set the current playlist to our new queue
			coordinator.setCurrentURI("x-rincon-queue:" + getUDN() + "#0", "");

			// take the system off mute
			coordinator.setMute(OnOffType.OFF);

			// start jammin'
			coordinator.play();
		}

	}

	public void setLed(Command command) {
		if (command != null) {
			if (command instanceof OnOffType
					|| command instanceof OpenClosedType
					|| command instanceof UpDownType) {

				Map<String, String> inputs = new HashMap<String, String>();

				if (command.equals(OnOffType.ON)
						|| command.equals(UpDownType.UP)
						|| command.equals(OpenClosedType.OPEN)) {
					inputs.put("DesiredLEDState", "On");
				} else if (command.equals(OnOffType.OFF)
						|| command.equals(UpDownType.DOWN)
						|| command.equals(OpenClosedType.CLOSED)) {
					inputs.put("DesiredLEDState", "Off");

				}

				Map<String, String> result = service.invokeAction(this,
						"DeviceProperties", "SetLEDState", inputs);

				for (String variable : result.keySet()) {
					this.onValueReceived(variable, result.get(variable),
							"DeviceProperties");
				}
			}
		}
	}

	public void removeMember(Command command) {
		if (command != null && command instanceof StringType) {
			ZonePlayerHandler oldmemberHandler = getHandlerByName(command
					.toString());

			oldmemberHandler.becomeStandAlonePlayer();
			SonosEntry entry = new SonosEntry("", "", "", "", "", "", "",
					"x-rincon-queue:" + oldmemberHandler.getUDN() + "#0");
			oldmemberHandler.setCurrentURI(entry);
		}
	}

	public void previous() {
		Map<String, String> result = service.invokeAction(this, "AVTransport",
				"Previous", null);

		for (String variable : result.keySet()) {
			this.onValueReceived(variable, result.get(variable), "AVTransport");
		}
	}

	public void next() {
		Map<String, String> result = service.invokeAction(this, "AVTransport",
				"Next", null);

		for (String variable : result.keySet()) {
			this.onValueReceived(variable, result.get(variable), "AVTransport");
		}
	}

	public void playRadio(Command command) {
		List<SonosEntry> stations = getFavoriteRadios();
		SonosEntry theEntry = null;

		if (command instanceof StringType) {
			String station = command.toString();
			// search for the appropriate radio based on its name (title)
			for (SonosEntry someStation : stations) {
				if (someStation.getTitle().equals(station)) {
					theEntry = someStation;
					break;
				}
			}

			// set the URI of the group coordinator
			if (theEntry != null) {
				ZonePlayerHandler coordinator = getHandlerByName(getCoordinator());
				coordinator.setCurrentURI(theEntry);
				coordinator.play();
			}
		}

	}

	public void playPlayList(Command command) {
		List<SonosEntry> playlists = getPlayLists();
		SonosEntry theEntry = null;

		if (command != null && command instanceof StringType) {

			String playlist = command.toString();

			// search for the appropriate play list based on its name (title)
			for (SonosEntry somePlaylist : playlists) {
				if (somePlaylist.getTitle().equals(playlist)) {
					theEntry = somePlaylist;
					break;
				}
			}

			// set the URI of the group coordinator
			if (theEntry != null) {

				ZonePlayerHandler coordinator = getHandlerByName(getCoordinator());
				// coordinator.setCurrentURI(theEntry);
				coordinator.addURIToQueue(theEntry);

				if (stateMap != null) {
					String firstTrackNumberEnqueued = stateMap
							.get("FirstTrackNumberEnqueued");
					if (firstTrackNumberEnqueued != null) {
						coordinator.seek("TRACK_NR", firstTrackNumberEnqueued);
					}
				}

				coordinator.play();
			}
		}
	}

	public void addURIToQueue(SonosEntry newEntry) {
		addURIToQueue(newEntry.getRes(),
				SonosXMLParser.compileMetadataString(newEntry), 1, true);
	}

	public String getZoneName() {
		return stateMap.get("ZoneName");
	}

	public String getZoneGroupID() {
		return stateMap.get("LocalGroupUUID");
	}

	public String getRunningAlarmProperties() {
		updateRunningAlarmProperties();
		return stateMap.get("RunningAlarmProperties");
	}

	public String getMute() {
		return stateMap.get("MuteMaster");
	}

	public boolean getLed() {
		return stateMap.get("CurrentLEDState").equals("On") ? true : false;
	}

	public String getCurrentZoneName() {
		updateCurrentZoneName();
		return stateMap.get("CurrentZoneName");
	}

	public String getCurrentURIFormatted() {
		updateCurrentURIFormatted();
		return stateMap.get("CurrentURIFormatted");
	}

}<|MERGE_RESOLUTION|>--- conflicted
+++ resolved
@@ -186,12 +186,6 @@
 		case MUTE:
 			this.setMute(command);
 			break;
-<<<<<<< HEAD
-		case PLAY:
-			if(command.equals(OnOffType.ON)) play(); else pause();
-			break;
-=======
->>>>>>> 110d75fe
 		case STOP:
 			stop();
 			break;
