<?xml version="1.0" encoding="UTF-8"?>
<project xmlns="http://maven.apache.org/POM/4.0.0" xmlns:xsi="http://www.w3.org/2001/XMLSchema-instance" xsi:schemaLocation="http://maven.apache.org/POM/4.0.0 http://maven.apache.org/maven-v4_0_0.xsd">

  <parent>
    <groupId>org.openhab</groupId>
    <artifactId>bundles</artifactId>
    <version>1.7.0-SNAPSHOT</version>
  </parent>

  <modelVersion>4.0.0</modelVersion>
  <groupId>org.openhab.bundles</groupId>
  <artifactId>binding</artifactId>

  <name>openHAB Bindings</name>

  <packaging>pom</packaging>

  <modules>
    <module>org.openhab.binding.lgtv</module>
    <module>org.openhab.binding.bluetooth</module>
    <module>org.openhab.binding.knx</module>
    <module>org.openhab.binding.knx.test</module>
    <module>org.openhab.binding.serial</module>
    <module>org.openhab.binding.onewire</module>
    <module>org.openhab.binding.wol</module>
    <module>org.openhab.binding.networkhealth</module>
    <module>org.openhab.binding.exec</module>
    <module>org.openhab.binding.exec.test</module>
    <module>org.openhab.binding.http</module>
    <module>org.openhab.binding.http.test</module>
    <module>org.openhab.binding.hue</module>
    <module>org.openhab.binding.fritzbox</module>
    <module>org.openhab.binding.ntp</module>
    <module>org.openhab.binding.mpd</module>
    <module>org.openhab.binding.vdr</module>
    <module>org.openhab.binding.asterisk</module>
    <module>org.openhab.binding.snmp</module>
    <module>org.openhab.binding.sonos</module>
    <module>org.openhab.binding.configadmin</module>
    <module>org.openhab.binding.novelanheatpump</module>
    <module>org.openhab.binding.cups</module>
    <module>org.openhab.binding.ihc</module>
    <module>org.openhab.binding.tcp</module>
    <module>org.openhab.binding.plugwise</module>
    <module>org.openhab.binding.modbus</module>
    <module>org.openhab.binding.plcbus</module>
    <module>org.openhab.binding.dmx</module>
    <module>org.openhab.binding.dmx.ola</module>
    <module>org.openhab.binding.dmx.lib485</module>
    <module>org.openhab.binding.dmx.artnet</module>
    <module>org.openhab.binding.dmx.test</module>
	<module>org.openhab.binding.dsmr</module>
    <module>org.openhab.binding.rfxcom</module>
    <module>org.openhab.binding.samsungac</module>
    <module>org.openhab.binding.samsungac.test</module>
    <module>org.openhab.binding.samsungtv</module>
    <module>org.openhab.binding.pulseaudio</module>
    <module>org.openhab.binding.homematic</module>
    <module>org.openhab.binding.homematic.test</module>
    <module>org.openhab.binding.koubachi</module>
    <module>org.openhab.binding.onkyo</module>
    <module>org.openhab.binding.openpaths</module>
    <module>org.openhab.binding.urtsi</module>
    <module>org.openhab.binding.opensprinkler</module>
    <module>org.openhab.binding.epsonprojector</module>
    <module>org.openhab.binding.comfoair</module>
    <module>org.openhab.binding.owserver</module>
    <module>org.openhab.binding.digitalstrom</module>
    <module>org.openhab.binding.squeezebox</module>
    <module>org.openhab.binding.mqtt</module>
    <module>org.openhab.binding.mqtt.test</module>
    <module>org.openhab.binding.mqttitude</module>
    <module>org.openhab.binding.milight</module>
    <module>org.openhab.binding.systeminfo</module>
    <module>org.openhab.binding.piface</module>
    <module>org.openhab.binding.pilight</module>
    <module>org.openhab.binding.pilight.test</module>
    <module>org.openhab.binding.fritzaha</module>
    <module>org.openhab.binding.tinkerforge</module>
    <module>org.openhab.binding.nibeheatpump</module>
    <module>org.openhab.binding.zwave</module>
    <module>org.openhab.binding.nikobus</module>
    <module>org.openhab.binding.nikobus.test</module>
    <module>org.openhab.binding.enocean</module>
    <module>org.openhab.binding.enocean.test</module>
    <module>org.openhab.binding.em</module>
    <module>org.openhab.binding.s300th</module>
    <module>org.openhab.binding.heatmiser</module>
    <module>org.openhab.binding.swegonventilation</module>
    <module>org.openhab.binding.maxcube</module>
    <module>org.openhab.binding.maxcube.test</module>
    <module>org.openhab.binding.tivo</module>
    <module>org.openhab.binding.tellstick</module>
    <module>org.openhab.binding.insteonhub</module>
    <module>org.openhab.binding.insteonplm</module>
    <module>org.openhab.binding.pioneeravr</module>
    <module>org.openhab.binding.em.test</module>
    <module>org.openhab.binding.s300th.test</module>
    <module>org.openhab.binding.fht</module>
    <module>org.openhab.binding.fs20</module>
    <module>org.openhab.binding.intertechno</module>
    <module>org.openhab.binding.openenergymonitor</module>
    <module>org.openhab.binding.netatmo</module>
    <module>org.openhab.binding.netatmo.test</module>
    <module>org.openhab.binding.hdanywhere</module>
    <module>org.openhab.binding.omnilink</module>
    <module>org.openhab.binding.freeswitch</module>
    <module>org.openhab.binding.neohub</module>
    <module>org.openhab.binding.gpio</module>
    <module>org.openhab.binding.irtrans</module>
    <module>org.openhab.binding.astro</module>
    <module>org.openhab.binding.k8055</module>
    <module>org.openhab.binding.withings</module>
    <module>org.openhab.binding.rme</module>
    <module>org.openhab.binding.iec6205621meter</module>
    <module>org.openhab.binding.freebox</module>
    <module>org.openhab.binding.xbmc</module>
    <module>org.openhab.binding.mios</module>
    <module>org.openhab.binding.daikin</module>
    <module>org.openhab.binding.jointspace</module>
    <module>org.openhab.binding.oceanic</module>
    <module>org.openhab.binding.ecotouch</module>
    <module>org.openhab.binding.yamahareceiver</module>
    <module>org.openhab.binding.energenie</module>
    <module>org.openhab.binding.maxcul</module>
    <module>org.openhab.binding.wemo</module>
    <module>org.openhab.binding.weather</module>
    <module>org.openhab.binding.ekey</module>
    <module>org.openhab.binding.alarmdecoder</module>
    <module>org.openhab.binding.davis</module>
    <module>org.openhab.binding.xpl</module>
    <module>org.openhab.binding.dscalarm</module>
    <module>org.openhab.binding.benqprojector</module>
    <module>org.openhab.binding.ehealth</module>
    <module>org.openhab.binding.anel</module>
    <module>org.openhab.binding.enigma2</module>
    <module>org.openhab.binding.enigma2.test</module>
    <module>org.openhab.binding.bticino</module>
    <module>org.openhab.binding.ebus</module>
    <module>org.openhab.binding.zibase</module>
    <module>org.openhab.binding.wago</module>
    <module>org.openhab.binding.networkupstools</module>
    <module>org.openhab.binding.ecobee</module>
    <module>org.openhab.binding.autelis</module>
    <module>org.openhab.binding.nest</module>
    <module>org.openhab.binding.satel</module>
    <module>org.openhab.binding.harmonyhub</module>
    <module>org.openhab.binding.plex</module>
<<<<<<< HEAD
    <module>org.openhab.binding.mochadx10</module>
=======
    <module>org.openhab.binding.denon</module>
>>>>>>> d9483b1d
  </modules>

</project><|MERGE_RESOLUTION|>--- conflicted
+++ resolved
@@ -146,11 +146,8 @@
     <module>org.openhab.binding.satel</module>
     <module>org.openhab.binding.harmonyhub</module>
     <module>org.openhab.binding.plex</module>
-<<<<<<< HEAD
     <module>org.openhab.binding.mochadx10</module>
-=======
     <module>org.openhab.binding.denon</module>
->>>>>>> d9483b1d
   </modules>
 
 </project>